--- conflicted
+++ resolved
@@ -172,10 +172,7 @@
     )
 
     string(MAKE_C_IDENTIFIER ${ARG_TARGET} EXPORT_MACRO_PREFIX)
-<<<<<<< HEAD
-=======
     string(TOUPPER "${EXPORT_MACRO_PREFIX}" EXPORT_MACRO_PREFIX_UPPERCASE)
->>>>>>> ce74bfcc
     generate_export_header(${ARG_TARGET}
         EXPORT_FILE_NAME "${EXPORT_MACRO_PREFIX}_export.h"
         EXPORT_MACRO_NAME "${EXPORT_MACRO_PREFIX_UPPERCASE}_EXPORT"
