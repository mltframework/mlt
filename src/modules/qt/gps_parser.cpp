--- conflicted
+++ resolved
@@ -517,14 +517,10 @@
                                                     prev_point->lon,
                                                     crt_point->lat,
                                                     crt_point->lon);
-<<<<<<< HEAD
         double d_elev = 0, d_dist_smoothed = 0, d_elev_smoothed = 0;
         //the int64 diff will be small enough for double
         double d_time_sec = (crt_point->time - prev_point->time) / 1000.0;
         double d_time_smoothed_sec = d_time_sec;
-=======
-        double d_dist_smoothed = d_dist;
->>>>>>> addcd943
 
         //if time difference is way longer for one point than usual, don't do math on that gap (treat recording paused, move far, then resume)
         if (d_time_sec
@@ -555,26 +551,17 @@
                 = bearing_2p(prev_point->lat, prev_point->lon, crt_point->lat, crt_point->lon);
         } else if (prev_nrsmooth_point) {
             //for "smoothing" we calculate distance between 2 points "nr_smoothing" distance behind
-<<<<<<< HEAD
             crt_point->speed = d_dist_smoothed / d_time_smoothed_sec;
-=======
-            d_dist_smoothed = crt_point->total_dist - prev_nrsmooth_point->total_dist;
-            int64_t d_time = crt_point->time - prev_nrsmooth_point->time;
-            crt_point->speed = d_dist_smoothed / (d_time / 1000.0);
->>>>>>> addcd943
 
             crt_point->bearing = bearing_2p(prev_nrsmooth_point->lat,
                                             prev_nrsmooth_point->lon,
                                             crt_point->lat,
                                             crt_point->lon);
-<<<<<<< HEAD
         }
 
         //continuously compute speed average
         if (crt_point->speed > 0.27) {
             speed_avg = (speed_avg * speed_avg_count + crt_point->speed) / ++speed_avg_count;
-=======
->>>>>>> addcd943
         }
 
         //4) altitude stuff
@@ -598,7 +585,6 @@
             crt_point->dist_flat = total_dist_flat;
         }
 
-<<<<<<< HEAD
         //5) grade, vertical and 3d speed (if altitude present)
         if (crt_point->ele != GPS_UNINIT) {
             bool ok = 1;
@@ -630,26 +616,6 @@
                                       / used_d_time_sec;
             }
         }
-=======
-        //5) grade (if altitude present)
-        if (crt_point->ele != GPS_UNINIT) {
-            double grade_d_elev = 0, grade_d_dist = d_dist;
-            if (prev_nrsmooth_point && prev_nrsmooth_point->ele != GPS_UNINIT) {
-                grade_d_elev = crt_point->ele - prev_nrsmooth_point->ele;
-                grade_d_dist = d_dist_smoothed;
-            } else if (prev_point->ele != GPS_UNINIT)
-                grade_d_elev = crt_point->ele - prev_point->ele;
-
-            //NOTE: experimenting with different cut-off points, this seems fine to eliminate some stand still errors
-            //but weird cases still remain; larger smoothing filter setting should fix most of those
-            if (grade_d_dist > 1 && crt_point->speed > 0.27)
-                crt_point->grade_p = 100.0 * grade_d_elev / grade_d_dist;
-            else
-                crt_point->grade_p = 0;
-            //mlt_log_info(NULL, "grade_v3[%d] = 100 * %f / %f = %f \n", i, grade_d_elev, grade_d_dist, crt_point->grade_p);
-        }
-
->>>>>>> addcd943
         prev_point = crt_point;
     }
 
@@ -966,8 +932,9 @@
                 }
                 atemp = gp_r[i].atemp;
                 nr_atemp = 0;
-            } else
+            } else {
                 nr_atemp++;
+            }
 
             //these are not interpolated but as long as we're iterating we can copy them now
             gp_p[i].time = gp_r[i].time;
@@ -1152,8 +1119,8 @@
     //if no points had time, we replace the real list with the no_time one
     if (*count_pts == 0 && no_time_count > 0) {
         mlt_log_info(NULL,
-                        "qxml_parse_gpx: all GPS points are missing time values, inserting each "
-                        "point at 1 second interval!");
+                     "qxml_parse_gpx: all GPS points are missing time values, inserting each "
+                     "point at 1 second interval!");
         *gps_list = no_time_head;
         *count_pts = no_time_count;
     } else if (*count_pts > 0 && no_time_count > 0) {
@@ -1403,7 +1370,6 @@
         swap_to_180 = 0;
 
     // //debug result:
-<<<<<<< HEAD
     // for (int i = 0; i < *gdata.gps_points_size; i += 100) {
     //     gps_point_raw *crt_point = &gps_array[i];
     //     mlt_log_info(NULL,
@@ -1420,13 +1386,6 @@
     //                  crt_point->cad,
     //                  crt_point->atemp);
     // }
-=======
-    // 	for (int i = 0; i<*gdata.gps_points_size; i+=100) {
-    // 		gps_point_raw* crt_point = &gps_array[i];
-    // 		mlt_log_info(NULL, "_xml_parse_file read point[%d]: time:%d, lat:%f, lon:%f, ele:%f, distance:%f, hr:%f, bearing:%f, cadence:%f, temp:%f\n",
-    // 				i, crt_point->time/1000, crt_point->lat, crt_point->lon, crt_point->ele, crt_point->total_dist, crt_point->hr, crt_point->bearing, crt_point->cad, crt_point->atemp);
-    // 	}
->>>>>>> addcd943
 
     return 1;
 }