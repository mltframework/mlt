--- conflicted
+++ resolved
@@ -40,10 +40,9 @@
 	{
 		titleclass=new Title( QString( c ) );
 	}
-<<<<<<< HEAD
-	void refresh_kdenlivetitle( uint8_t* buffer, int width, int height , double position )
-	{
-		titleclass->drawKdenliveTitle( buffer,width,height,position );
+	void refresh_kdenlivetitle( uint8_t* buffer, int width, int height , double position, char *templatexml, char *templatetext )
+	{
+		titleclass->drawKdenliveTitle( buffer, width, height, position, templatexml, templatetext );
 	}
 }
 Title::Title( const QString& filename ):m_filename( filename ),m_scene( NULL )
@@ -54,7 +53,7 @@
 	end=new QGraphicsPolygonItem( QPolygonF( QRectF( 0, 0, 300, 300 ) ) );
 	;
 }
-void Title::drawKdenliveTitle( uint8_t * buffer ,int width,int height,double position )
+void Title::drawKdenliveTitle( uint8_t * buffer, int width, int height, double position, char *templatexml, char *templatetext )
 {
 	if ( !m_scene )
 	{
@@ -65,7 +64,7 @@
 			//if (!app)
 			app=new QApplication( argc,argv );
 		m_scene=new QGraphicsScene;
-		loadDocument( m_filename,start,end );
+		loadDocument( m_filename, start, end, QString( templatexml ), QString( templatetext ) );
 	}
 	//must be extracted from kdenlive title
 
@@ -92,82 +91,17 @@
 	}
 	delete img;
 }
-int Title::loadDocument( const QString& url, QGraphicsPolygonItem* startv, QGraphicsPolygonItem* endv )
+int Title::loadDocument( const QString& url, QGraphicsPolygonItem* startv, QGraphicsPolygonItem* endv, const QString templateXml, const QString templateText )
 {
 	QDomDocument doc;
 	if ( !m_scene )
 		return -1;
-
-	QFile file( url );
-	if ( file.open( QIODevice::ReadOnly ) )
-	{
-		doc.setContent( &file, false );
-		file.close();
-	}
-	return loadFromXml( doc, startv, endv );
-}
-int Title::loadFromXml( QDomDocument doc, QGraphicsPolygonItem* startv, QGraphicsPolygonItem* endv )
-=======
-	void refresh_kdenlivetitle( uint8_t* buffer, int width, int height , double position, char *templatexml, char *templatetext  )
-	{
-		titleclass->drawKdenliveTitle( buffer, width, height, position, templatexml, templatetext );
-	}
-}
-Title::Title( const QString& filename ):m_filename( filename ),m_scene( NULL )
-{
-	//must be extracted from kdenlive title
-	start =new QGraphicsPolygonItem( QPolygonF( QRectF( 100, 100, 600, 600 ) ) );
-	;
-	end=new QGraphicsPolygonItem( QPolygonF( QRectF( 0, 0, 300, 300 ) ) );
-	;
-}
-void Title::drawKdenliveTitle( uint8_t * buffer, int width, int height, double position, char *templatexml, char *templatetext )
-{
-	if ( !m_scene )
-	{
-		int argc=0;
-		char* argv[1];
-		argv[0]="xxx";
-		if ( ! QApplication::activeWindow() )
-			//if (!app)
-			app=new QApplication( argc,argv );
-		m_scene=new QGraphicsScene;
-		loadDocument( m_filename, start, end, QString(templatexml), QString(templatetext) );
-	}
-	//must be extracted from kdenlive title
-
-	QImage *img=new QImage( width,height,QImage::Format_ARGB32 );
-	img->fill( 0 );
-	QRectF rstart=start->boundingRect();
-	QRectF rend=end->boundingRect();
-	QPointF topleft=rstart.topLeft()+( rend.topLeft()-rstart.topLeft() )*position;
-	QPointF bottomRight=rstart.bottomRight()+( rend.bottomRight()-rstart.bottomRight() )*position;
-	QPainter p1;
-	p1.begin( img );
-	p1.setRenderHints( QPainter::Antialiasing | QPainter::TextAntialiasing | QPainter::HighQualityAntialiasing );//|QPainter::SmoothPixmapTransform );
-	m_scene->render( &p1,QRect( 0,0,width,height ),QRectF( topleft,bottomRight ) );
-	p1.end();
-	uint8_t *pointer=img->bits();
-	QRgb* src = ( QRgb* ) pointer;
-	for ( int i=0;i<width*height*4;i+=4 )
-	{
-		*buffer++=qRed( *src );
-		*buffer++=qGreen( *src );
-		*buffer++=qBlue( *src );
-		*buffer++=qAlpha( *src );
-		src++;
-	}
-	delete img;
-}
-int Title::loadDocument( const QString& url, QGraphicsPolygonItem* startv, QGraphicsPolygonItem* endv, const QString templateXml, const QString templateText )
-{
-	QDomDocument doc;
-	if ( !m_scene )
-		return -1;
-	if (!templateXml.isEmpty()) {
-		doc.setContent(templateXml);
-	}
-	else {
+	if ( !templateXml.isEmpty() )
+	{
+		doc.setContent( templateXml );
+	}
+	else
+	{
 		QFile file( url );
 		if ( file.open( QIODevice::ReadOnly ) )
 		{
@@ -179,7 +113,6 @@
 }
 
 int Title::loadFromXml( QDomDocument doc, QGraphicsPolygonItem* startv, QGraphicsPolygonItem* endv, const QString templateText )
->>>>>>> f95348b1
 {
 	QDomNodeList titles = doc.elementsByTagName( "kdenlivetitle" );
 	int maxZValue = 0;
@@ -210,17 +143,14 @@
 					else
 						font.setPixelSize( txtProperties.namedItem( "font-pixel-size" ).nodeValue().toInt() );
 					QColor col( stringToColor( txtProperties.namedItem( "font-color" ).nodeValue() ) );
-<<<<<<< HEAD
-					QGraphicsTextItem *txt = m_scene->addText( items.item( i ).namedItem( "content" ).firstChild().nodeValue(), font );
-=======
 					QGraphicsTextItem *txt;
-					if (!templateText.isEmpty()) {
-						QString text = items.item(i).namedItem("content").firstChild().nodeValue();
-						text = text.replace("%s", templateText);
-						txt = m_scene->addText(text, font);
+					if ( !templateText.isEmpty() )
+					{
+						QString text = items.item( i ).namedItem( "content" ).firstChild().nodeValue();
+						text = text.replace( "%s", templateText );
+						txt = m_scene->addText( text, font );
 					}
 					else txt = m_scene->addText( items.item( i ).namedItem( "content" ).firstChild().nodeValue(), font );
->>>>>>> f95348b1
 					txt->setDefaultTextColor( col );
 					txt->setTextInteractionFlags( Qt::NoTextInteraction );
 					if ( txtProperties.namedItem( "alignment" ).isNull() == false )
