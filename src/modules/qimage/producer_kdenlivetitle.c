/*
 * producer_kdenlivetitle.c -- kdenlive producer
 * Copyright (c) 2009 Marco Gittler <g.marco@freenet.de>
 *
 * This library is free software; you can redistribute it and/or
 * modify it under the terms of the GNU Lesser General Public
 * License as published by the Free Software Foundation; either
 * version 2.1 of the License, or (at your option) any later version.
 *
 * This library is distributed in the hope that it will be useful,
 * but WITHOUT ANY WARRANTY; without even the implied warranty of
 * MERCHANTABILITY or FITNESS FOR A PARTICULAR PURPOSE.  See the GNU
 * Lesser General Public License for more details.
 *
 * You should have received a copy of the GNU Lesser General Public
 * License along with this library; if not, write to the Free Software
 * Foundation, Inc., 51 Franklin Street, Fifth Floor, Boston, MA  02110-1301  USA
 */

#include <framework/mlt.h>
#include <stdlib.h>
#include <string.h>

<<<<<<< HEAD
=======

>>>>>>> 61c121a4
extern void init_qt();
extern void close_qt();
extern void refresh_kdenlivetitle( uint8_t*, int, int, double, char*, char*, int );

void read_xml(mlt_properties properties)
{
<<<<<<< HEAD
	// Obtain properties of frame
=======
	FILE *f = fopen( mlt_properties_get( properties, "resource" ), "r");
	if ( f != NULL )
	{
		int size = 0;
		long lSize;
 
		fseek (f , 0 , SEEK_END);
		lSize = ftell (f);
		rewind (f);

		char *infile = (char*) mlt_pool_alloc(lSize);
		size=fread(infile,1,lSize,f);
		infile[size] = '\0';
		fclose(f);
		mlt_properties_set(properties, "xmldata", infile);
		mlt_pool_release( infile );
	}
}

static int producer_get_image( mlt_frame frame, uint8_t **buffer, mlt_image_format *format, int *width, int *height, int writable )
{
	/* Obtain properties of frame */
>>>>>>> 61c121a4
	mlt_properties properties = MLT_FRAME_PROPERTIES( frame );

	/* Obtain the producer for this frame */
	mlt_producer producer = mlt_properties_get_data( properties, "producer_kdenlivetitle", NULL );

	/* Obtain properties of producer */
	mlt_properties producer_props = MLT_PRODUCER_PROPERTIES( producer );
	
	/* Allocate the image */
	int size = *width * ( *height ) * 4;

	*buffer = mlt_pool_alloc( size );

	mlt_properties_set_int( properties, "width", *width );
	mlt_properties_set_int( properties, "height", *height );



	/* cache later ?? */

	if ( 1 )
	{
		/* Allocate the image */
		*format = mlt_image_rgb24a;
		mlt_position in = mlt_producer_get_in( producer );
		mlt_position out = mlt_producer_get_out( producer );
		mlt_position time = mlt_producer_position( producer );
		double position = ( double )( time - in ) / ( double )( out - in + 1 );
		if ( mlt_properties_get_int( producer_props, "force_reload" ) ) {
			read_xml(producer_props);
			mlt_properties_set_int( producer_props, "force_reload", 0 );
		}
		refresh_kdenlivetitle( *buffer, *width, *height, position, mlt_properties_get( producer_props, "xmldata" ), mlt_properties_get( producer_props, "templatetext" ),  0);
		/* Update the frame */
		mlt_properties_set_data( properties, "image", *buffer, size, mlt_pool_release, NULL );
		
		mlt_log_debug( MLT_PRODUCER_SERVICE( producer ), "width:%d height:%d %s\n", *width, *height, mlt_image_format_name( *format ) );
	}

	return 0;
}

static int producer_get_frame( mlt_producer producer, mlt_frame_ptr frame, int index )

{

	/* Generate a frame */
	*frame = mlt_frame_init( MLT_PRODUCER_SERVICE( producer ) );

	if ( *frame != NULL )
	{
		/* Obtain properties of frame and producer */
		mlt_properties properties = MLT_FRAME_PROPERTIES( *frame );

		/* Obtain properties of producer */
		mlt_properties producer_props = MLT_PRODUCER_PROPERTIES( producer );

		/* Set the producer on the frame properties */
		mlt_properties_set_data( properties, "producer_kdenlivetitle", producer, 0, NULL, NULL );

		/* Update timecode on the frame we're creating */
		mlt_frame_set_position( *frame, mlt_producer_position( producer ) );

		/* Set producer-specific frame properties */
		mlt_properties_set_int( properties, "progressive", 1 );
		mlt_properties_set_double( properties, "aspect_ratio", mlt_properties_get_double( producer_props, "aspect_ratio" ) );

		/* Push the get_image method */
		mlt_frame_push_get_image( *frame, producer_get_image );
	}

	/* Calculate the next timecode */
	mlt_producer_prepare_next( producer );

	return 0;
}

static void producer_close( mlt_producer producer )
{
	/* fprintf(stderr, "::::::::::::::  CLOSING TITLE\n"); */
	producer->close = NULL;
	close_qt();
	mlt_producer_close( producer );
<<<<<<< HEAD
	close_qt();
=======
>>>>>>> 61c121a4
	free( producer );
}


mlt_producer producer_kdenlivetitle_init( mlt_profile profile, mlt_service_type type, const char *id, char *filename )
{
  	/* fprintf(stderr, ":::::::::::: CREATE TITLE\n"); */
	/* Create a new producer object */

	mlt_producer producer = calloc( 1, sizeof( struct mlt_producer_s ) );
	if ( producer != NULL && mlt_producer_init( producer, NULL ) == 0 )
	{
		/* Get the properties interface */
		mlt_properties properties = MLT_PRODUCER_PROPERTIES( producer );
		/* Callback registration */
		producer->get_frame = producer_get_frame;
		producer->close = ( mlt_destructor )producer_close;
		mlt_properties_set( properties, "resource", filename );
		mlt_properties_set_int( properties, "aspect_ratio", 1 );
		read_xml(properties);
		init_qt( filename );
		return producer;
	}
	free( producer );
	return NULL;
}
<|MERGE_RESOLUTION|>--- conflicted
+++ resolved
@@ -21,19 +21,13 @@
 #include <stdlib.h>
 #include <string.h>
 
-<<<<<<< HEAD
-=======
 
->>>>>>> 61c121a4
 extern void init_qt();
 extern void close_qt();
 extern void refresh_kdenlivetitle( uint8_t*, int, int, double, char*, char*, int );
 
 void read_xml(mlt_properties properties)
 {
-<<<<<<< HEAD
-	// Obtain properties of frame
-=======
 	FILE *f = fopen( mlt_properties_get( properties, "resource" ), "r");
 	if ( f != NULL )
 	{
@@ -56,7 +50,6 @@
 static int producer_get_image( mlt_frame frame, uint8_t **buffer, mlt_image_format *format, int *width, int *height, int writable )
 {
 	/* Obtain properties of frame */
->>>>>>> 61c121a4
 	mlt_properties properties = MLT_FRAME_PROPERTIES( frame );
 
 	/* Obtain the producer for this frame */
@@ -140,10 +133,6 @@
 	producer->close = NULL;
 	close_qt();
 	mlt_producer_close( producer );
-<<<<<<< HEAD
-	close_qt();
-=======
->>>>>>> 61c121a4
 	free( producer );
 }
 
