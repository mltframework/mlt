/**
 * \file mlt_version.h
 * \brief contains version information
 *
 * Copyright (C) 2010-2021 Meltytech, LLC
 *
 * This library is free software; you can redistribute it and/or
 * modify it under the terms of the GNU Lesser General Public
 * License as published by the Free Software Foundation; either
 * version 2.1 of the License, or (at your option) any later version.
 *
 * This library is distributed in the hope that it will be useful,
 * but WITHOUT ANY WARRANTY; without even the implied warranty of
 * MERCHANTABILITY or FITNESS FOR A PARTICULAR PURPOSE.  See the GNU
 * Lesser General Public License for more details.
 *
 * You should have received a copy of the GNU Lesser General Public
 * License along with this library; if not, write to the Free Software
 * Foundation, Inc., 51 Franklin Street, Fifth Floor, Boston, MA  02110-1301  USA
 */

#ifndef MLT_VERSION_H
#define MLT_VERSION_H

// Add quotes around any #define variables
#define MLT_STRINGIZE2(s)           #s
#define MLT_STRINGIZE(s)            MLT_STRINGIZE2(s)

<<<<<<< HEAD
#define LIBMLT_VERSION_MAJOR    6
#define LIBMLT_VERSION_MINOR    26
#define LIBMLT_VERSION_REVISION 1
=======
#define LIBMLT_VERSION_MAJOR    7
#define LIBMLT_VERSION_MINOR    0
#define LIBMLT_VERSION_REVISION 0
>>>>>>> db5cc1b7
#define LIBMLT_VERSION_INT      ((LIBMLT_VERSION_MAJOR<<16)+(LIBMLT_VERSION_MINOR<<8)+LIBMLT_VERSION_REVISION)
#define LIBMLT_VERSION          MLT_STRINGIZE(LIBMLT_VERSION_MAJOR.LIBMLT_VERSION_MINOR.LIBMLT_VERSION_REVISION)

extern int mlt_version_get_int( );
extern int mlt_version_get_major( );
extern int mlt_version_get_minor( );
extern int mlt_version_get_revision( );
extern char *mlt_version_get_string( );

#endif<|MERGE_RESOLUTION|>--- conflicted
+++ resolved
@@ -26,15 +26,9 @@
 #define MLT_STRINGIZE2(s)           #s
 #define MLT_STRINGIZE(s)            MLT_STRINGIZE2(s)
 
-<<<<<<< HEAD
-#define LIBMLT_VERSION_MAJOR    6
-#define LIBMLT_VERSION_MINOR    26
-#define LIBMLT_VERSION_REVISION 1
-=======
 #define LIBMLT_VERSION_MAJOR    7
 #define LIBMLT_VERSION_MINOR    0
 #define LIBMLT_VERSION_REVISION 0
->>>>>>> db5cc1b7
 #define LIBMLT_VERSION_INT      ((LIBMLT_VERSION_MAJOR<<16)+(LIBMLT_VERSION_MINOR<<8)+LIBMLT_VERSION_REVISION)
 #define LIBMLT_VERSION          MLT_STRINGIZE(LIBMLT_VERSION_MAJOR.LIBMLT_VERSION_MINOR.LIBMLT_VERSION_REVISION)
 
